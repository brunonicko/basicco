import os
import setuptools  # type: ignore


with open("README.rst", "r") as fh:
    long_description = fh.read()

with open("requirements.txt", "r") as fh:
    install_requires = [line.strip(os.linesep) for line in fh.readlines()]


setuptools.setup(
    name="basicco",
<<<<<<< HEAD
    version="6.0.0",
=======
    version="4.3.0",
>>>>>>> 3c3f2f49
    author="Bruno Nicko",
    author_email="brunonicko@gmail.com",
    description="Collection of lower-level utilities that enhance code compatibility and validation.",
    long_description=long_description,
    long_description_content_type="text/x-rst",
    url="https://github.com/brunonicko/basicco",
    packages=setuptools.find_packages(exclude=["tests", "tests.*"]),
    package_data={"basicco": ["py.typed"]},
    install_requires=install_requires,
    classifiers=[
        "Intended Audience :: Developers",
        "License :: OSI Approved :: MIT License",
        "Operating System :: OS Independent",
        "Programming Language :: Python :: 2.7",
        "Programming Language :: Python :: 3.7",
        "Programming Language :: Python :: 3.8",
        "Programming Language :: Python :: 3.9",
        "Programming Language :: Python :: 3.10",
        "Programming Language :: Python :: Implementation :: PyPy",
    ],
<<<<<<< HEAD
    python_requires=">= 2.7, " "!= 3.0.*, != 3.1.*, != 3.2.*, != 3.3.*, != 3.4.*, != 3.5.*, != 3.6.*",
=======
    python_requires=(">= 2.7, " "!= 3.0.*, != 3.1.*, != 3.2.*, != 3.3.*, != 3.4.*, != 3.5.*, != 3.6.*"),
>>>>>>> 3c3f2f49
    tests_require=["pytest"],
)<|MERGE_RESOLUTION|>--- conflicted
+++ resolved
@@ -11,11 +11,7 @@
 
 setuptools.setup(
     name="basicco",
-<<<<<<< HEAD
-    version="6.0.0",
-=======
-    version="4.3.0",
->>>>>>> 3c3f2f49
+    version="5.0.0",
     author="Bruno Nicko",
     author_email="brunonicko@gmail.com",
     description="Collection of lower-level utilities that enhance code compatibility and validation.",
@@ -36,10 +32,6 @@
         "Programming Language :: Python :: 3.10",
         "Programming Language :: Python :: Implementation :: PyPy",
     ],
-<<<<<<< HEAD
     python_requires=">= 2.7, " "!= 3.0.*, != 3.1.*, != 3.2.*, != 3.3.*, != 3.4.*, != 3.5.*, != 3.6.*",
-=======
-    python_requires=(">= 2.7, " "!= 3.0.*, != 3.1.*, != 3.2.*, != 3.3.*, != 3.4.*, != 3.5.*, != 3.6.*"),
->>>>>>> 3c3f2f49
     tests_require=["pytest"],
 )